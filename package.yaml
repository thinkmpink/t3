--- conflicted
+++ resolved
@@ -22,13 +22,8 @@
 dependencies:
 - base >= 4.7 && < 5
 - vector >= 0.12
-<<<<<<< HEAD
-- text >= 1.2
-=======
-- transformers >= 0.5
 - parsec >= 3.1
 - pipes >= 4.3
->>>>>>> bd4308fc
 
 library:
   source-dirs: src
