--- conflicted
+++ resolved
@@ -339,11 +339,6 @@
                      , "addPlayer <username> <single-letter-mark>"
                      , "pickSpot <column> <row>"
                      , "setBoardSize <size>"
-<<<<<<< HEAD
-                     , "addPlayer <(username,single-letter-mark)>"
-                     , "pickSpot <(column,row)>"
-=======
->>>>>>> bd4308fc
                      , "showBoard"
                      , "showCommands"
                      , "undo <number-of-operations>"
